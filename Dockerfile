--- conflicted
+++ resolved
@@ -2,11 +2,7 @@
 # Multi-stage build for minimal image size
 
 # Stage 1: Builder
-<<<<<<< HEAD
-FROM python:3.12-slim as builder
-=======
 FROM python:3.13-slim as builder
->>>>>>> af064043
 
 # Install build dependencies
 RUN apt-get update && apt-get install -y \
@@ -35,11 +31,7 @@
 RUN npm install -g @anthropic-ai/claude-code || true
 
 # Stage 2: Runtime
-<<<<<<< HEAD
-FROM python:3.12-slim
-=======
 FROM python:3.13-slim
->>>>>>> af064043
 
 # Install runtime dependencies
 RUN apt-get update && apt-get install -y \

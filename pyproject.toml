[tool.poetry]
name = "enterprise-coding-agent-v3.4"
version = "3.4.0"
description = "Multi-domain AI agent for SDLC and knowledge workflows"
authors = ["Your Team <team@example.com>"]
license = "MIT"
readme = "README.md"
packages = [{include = "src"}]

[tool.poetry.dependencies]
<<<<<<< HEAD
python = "^3.10,<3.14"
langgraph = "^0.6.7"  # Updated for improved workflow features
=======
python = "^3.10"
langgraph = "0.6.7"  # Pinned for stable graph workflows
>>>>>>> acbde797
openai = "1.2.0"  # Pinned for GPT-5-Codex support
anthropic = "0.20.0"  # Pinned for Claude backups
google-generativeai = "0.8.5"  # Deprecated - migrate to google-genai before Aug 31, 2025
pyyaml = "6.0.1"  # Pinned for YAML loading
pinecone = "^6.0.0"  # Package renamed from pinecone-client
networkx = "3.3"  # Pinned for graphs
requests = "2.31.0"  # Pinned for API calls
python-dotenv = "1.0.1"  # For .env loading
docker = "7.1.0"  # Pinned for containerization
"ruamel.yaml" = "0.18.6"  # Pinned for advanced YAML
pytest-cov = "^7.0.0"  # Updated for better coverage reporting
coverage = "^7.4.0"  # Required for pytest-cov 7.0+
mypy = "1.8.0"  # For type checking

[build-system]
requires = ["poetry-core==1.7.0"]
build-backend = "poetry.core.masonry.api"

[tool.poetry.group.dev.dependencies]
pytest = "7.4.4"
black = "23.12.1"
isort = "5.13.2"
ruff = "0.13.1"
bandit = "1.7.5"
pbr = "6.0.0"
pytest-cov = "^7.0.0"
mypy = "1.8.0"

[tool.pytest.ini_options]
testpaths = ["tests"]
pythonpath = ["src"]
filterwarnings = ["ignore::DeprecationWarning"]

[tool.isort]
profile = 'black'
line_length = 88
combine_as_imports = true
<|MERGE_RESOLUTION|>--- conflicted
+++ resolved
@@ -8,13 +8,8 @@
 packages = [{include = "src"}]
 
 [tool.poetry.dependencies]
-<<<<<<< HEAD
 python = "^3.10,<3.14"
-langgraph = "^0.6.7"  # Updated for improved workflow features
-=======
-python = "^3.10"
-langgraph = "0.6.7"  # Pinned for stable graph workflows
->>>>>>> acbde797
+langgraph = "^0.6.7"  # Major breaking changes: Context API migration required
 openai = "1.2.0"  # Pinned for GPT-5-Codex support
 anthropic = "0.20.0"  # Pinned for Claude backups
 google-generativeai = "0.8.5"  # Deprecated - migrate to google-genai before Aug 31, 2025
